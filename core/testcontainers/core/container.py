import os
from typing import Optional, Tuple

from docker.models.containers import Container

<<<<<<< HEAD

from .reaper import Reaper
from .config import RYUK_IMAGE, RYUK_DISABLED
from .waiting_utils import wait_container_is_ready
from .docker_client import DockerClient
from .exceptions import ContainerStartException
from .utils import setup_logger, inside_container, is_arm
=======
from testcontainers.core.docker_client import DockerClient
from testcontainers.core.exceptions import ContainerStartException
from testcontainers.core.utils import setup_logger, inside_container, is_arm
from testcontainers.core.waiting_utils import wait_container_is_ready
>>>>>>> b535ea25

logger = setup_logger(__name__)


class DockerContainer:
    """
    Basic container object to spin up Docker instances.

    .. doctest::

        >>> from testcontainers.core.container import DockerContainer
        >>> from testcontainers.core.waiting_utils import wait_for_logs

        >>> with DockerContainer("hello-world") as container:
        ...    delay = wait_for_logs(container, "Hello from Docker!")
    """

    def __init__(self, image: str, docker_client_kw: Optional[dict] = None, **kwargs) -> None:
        self.env = {}
        self.ports = {}
        self.volumes = {}
        self.image = image
        self._docker = DockerClient(**(docker_client_kw or {}))
        self._container = None
        self._command = None
        self._name = None
        self._kwargs = kwargs

    def with_env(self, key: str, value: str) -> 'DockerContainer':
        self.env[key] = value
        return self

    def with_bind_ports(self, container: int, host: int = None) -> 'DockerContainer':
        self.ports[container] = host
        return self

    def with_exposed_ports(self, *ports: int) -> 'DockerContainer':
        for port in ports:
            self.ports[port] = None
        return self

    def with_kwargs(self, **kwargs) -> 'DockerContainer':
        self._kwargs = kwargs
        return self

    def maybe_emulate_amd64(self) -> 'DockerContainer':
        if is_arm():
            return self.with_kwargs(platform='linux/amd64')
        return self

    def start(self) -> 'DockerContainer':
        if not RYUK_DISABLED and self.image != RYUK_IMAGE:
            logger.debug("Creating Ryuk container")
            Reaper.get_instance()
        logger.info("Pulling image %s", self.image)
        docker_client = self.get_docker_client()
        self._container = docker_client.run(
            self.image, command=self._command, detach=True, environment=self.env, ports=self.ports,
            name=self._name, volumes=self.volumes, **self._kwargs
        )
        logger.info("Container started: %s", self._container.short_id)
        return self

    def stop(self, force=True, delete_volume=True) -> None:
        self._container.remove(force=force, v=delete_volume)

    def __enter__(self) -> 'DockerContainer':
        return self.start()

    def __exit__(self, exc_type, exc_val, exc_tb) -> None:
        self.stop()

<<<<<<< HEAD
=======
    def __del__(self) -> None:
        """
        __del__ runs when Python attempts to garbage collect the object.
        In case of leaky test design, we still attempt to clean up the container.
        """
        try:
            if self._container is not None:
                self.stop()
        finally:
            pass

>>>>>>> b535ea25
    def get_container_host_ip(self) -> str:
        # infer from docker host
        host = self.get_docker_client().host()
        if not host:
            return "localhost"

        # check testcontainers itself runs inside docker container
        if inside_container() and not os.getenv("DOCKER_HOST"):
            # If newly spawned container's gateway IP address from the docker
            # "bridge" network is equal to detected host address, we should use
            # container IP address, otherwise fall back to detected host
            # address. Even it's inside container, we need to double check,
            # because docker host might be set to docker:dind, usually in CI/CD environment
            gateway_ip = self.get_docker_client().gateway_ip(self._container.id)

            if gateway_ip == host:
                return self.get_docker_client().bridge_ip(self._container.id)
            return gateway_ip
        return host

    @wait_container_is_ready()
    def get_exposed_port(self, port: int) -> str:
        mapped_port = self.get_docker_client().port(self._container.id, port)
        if inside_container():
            gateway_ip = self.get_docker_client().gateway_ip(self._container.id)
            host = self.get_docker_client().host()

            if gateway_ip == host:
                return port
        return mapped_port

    def with_command(self, command: str) -> 'DockerContainer':
        self._command = command
        return self

    def with_name(self, name: str) -> 'DockerContainer':
        self._name = name
        return self

    def with_volume_mapping(self, host: str, container: str, mode: str = 'ro') -> 'DockerContainer':
        mapping = {'bind': container, 'mode': mode}
        self.volumes[host] = mapping
        return self

    def get_wrapped_container(self) -> Container:
        return self._container

    def get_docker_client(self) -> DockerClient:
        return self._docker

    def get_logs(self) -> Tuple[str, str]:
        if not self._container:
            raise ContainerStartException("Container should be started before getting logs")
        return self._container.logs(stderr=False), self._container.logs(stdout=False)

    def exec(self, command) -> Tuple[int, str]:
        if not self._container:
            raise ContainerStartException("Container should be started before executing a command")
        return self._container.exec_run(command)<|MERGE_RESOLUTION|>--- conflicted
+++ resolved
@@ -1,22 +1,15 @@
 import os
 from typing import Optional, Tuple
 
-from docker.models.containers import Container
 
-<<<<<<< HEAD
-
-from .reaper import Reaper
-from .config import RYUK_IMAGE, RYUK_DISABLED
-from .waiting_utils import wait_container_is_ready
-from .docker_client import DockerClient
-from .exceptions import ContainerStartException
-from .utils import setup_logger, inside_container, is_arm
-=======
+from testcontainers.core.reaper import Reaper
+from testcontainers.core.config import RYUK_IMAGE, RYUK_DISABLED
+from testcontainers.core.waiting_utils import wait_container_is_ready
 from testcontainers.core.docker_client import DockerClient
 from testcontainers.core.exceptions import ContainerStartException
 from testcontainers.core.utils import setup_logger, inside_container, is_arm
-from testcontainers.core.waiting_utils import wait_container_is_ready
->>>>>>> b535ea25
+from docker.models.containers import Container
+
 
 logger = setup_logger(__name__)
 
@@ -89,20 +82,6 @@
     def __exit__(self, exc_type, exc_val, exc_tb) -> None:
         self.stop()
 
-<<<<<<< HEAD
-=======
-    def __del__(self) -> None:
-        """
-        __del__ runs when Python attempts to garbage collect the object.
-        In case of leaky test design, we still attempt to clean up the container.
-        """
-        try:
-            if self._container is not None:
-                self.stop()
-        finally:
-            pass
-
->>>>>>> b535ea25
     def get_container_host_ip(self) -> str:
         # infer from docker host
         host = self.get_docker_client().host()
