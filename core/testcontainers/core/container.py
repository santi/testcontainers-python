import contextlib
from platform import system
from typing import Optional


from testcontainers.core.reaper import Reaper
from testcontainers.core.config import RYUK_IMAGE, RYUK_DISABLED
from testcontainers.core.waiting_utils import wait_container_is_ready
from testcontainers.core.docker_client import DockerClient
from testcontainers.core.exceptions import ContainerStartException
<<<<<<< HEAD
from testcontainers.core.utils import setup_logger, inside_container, is_arm
from docker.models.containers import Container

=======
from testcontainers.core.utils import inside_container, is_arm, setup_logger
from testcontainers.core.waiting_utils import wait_container_is_ready
>>>>>>> e72a0ebb

logger = setup_logger(__name__)


class DockerContainer:
    """
    Basic container object to spin up Docker instances.

    .. doctest::

        >>> from testcontainers.core.container import DockerContainer
        >>> from testcontainers.core.waiting_utils import wait_for_logs

        >>> with DockerContainer("hello-world") as container:
        ...    delay = wait_for_logs(container, "Hello from Docker!")
    """

    def __init__(self, image: str, docker_client_kw: Optional[dict] = None, **kwargs) -> None:
        self.env = {}
        self.ports = {}
        self.volumes = {}
        self.image = image
        self._docker = DockerClient(**(docker_client_kw or {}))
        self._container = None
        self._command = None
        self._name = None
        self._kwargs = kwargs

    def with_env(self, key: str, value: str) -> "DockerContainer":
        self.env[key] = value
        return self

    def with_bind_ports(self, container: int, host: Optional[int] = None) -> "DockerContainer":
        self.ports[container] = host
        return self

    def with_exposed_ports(self, *ports: int) -> "DockerContainer":
        for port in ports:
            self.ports[port] = None
        return self

    def with_kwargs(self, **kwargs) -> "DockerContainer":
        self._kwargs = kwargs
        return self

    def maybe_emulate_amd64(self) -> "DockerContainer":
        if is_arm():
            return self.with_kwargs(platform="linux/amd64")
        return self

<<<<<<< HEAD
    def start(self) -> 'DockerContainer':
        if not RYUK_DISABLED and self.image != RYUK_IMAGE:
            logger.debug("Creating Ryuk container")
            Reaper.get_instance()
=======
    def start(self) -> "DockerContainer":
>>>>>>> e72a0ebb
        logger.info("Pulling image %s", self.image)
        docker_client = self.get_docker_client()
        self._container = docker_client.run(
            self.image,
            command=self._command,
            detach=True,
            environment=self.env,
            ports=self.ports,
            name=self._name,
            volumes=self.volumes,
            **self._kwargs
        )
        logger.info("Container started: %s", self._container.short_id)
        return self

    def stop(self, force=True, delete_volume=True) -> None:
        self._container.remove(force=force, v=delete_volume)
        self.get_docker_client().client.close()

    def __enter__(self) -> "DockerContainer":
        return self.start()

    def __exit__(self, exc_type, exc_val, exc_tb) -> None:
        self.stop()

<<<<<<< HEAD
=======
    def __del__(self) -> None:
        """
        __del__ runs when Python attempts to garbage collect the object.
        In case of leaky test design, we still attempt to clean up the container.
        """
        with contextlib.suppress(Exception):
            if self._container is not None:
                self.stop()

>>>>>>> e72a0ebb
    def get_container_host_ip(self) -> str:
        # infer from docker host
        host = self.get_docker_client().host()
        if not host:
            return "localhost"
        # see https://github.com/testcontainers/testcontainers-python/issues/415
        if host == "localnpipe" and system() == "Windows":
            return "localhost"

        # # check testcontainers itself runs inside docker container
        # if inside_container() and not os.getenv("DOCKER_HOST") and not host.startswith("http://"):
        #     # If newly spawned container's gateway IP address from the docker
        #     # "bridge" network is equal to detected host address, we should use
        #     # container IP address, otherwise fall back to detected host
        #     # address. Even it's inside container, we need to double check,
        #     # because docker host might be set to docker:dind, usually in CI/CD environment
        #     gateway_ip = self.get_docker_client().gateway_ip(self._container.id)

        #     if gateway_ip == host:
        #         return self.get_docker_client().bridge_ip(self._container.id)
        #     return gateway_ip
        return host

    @wait_container_is_ready()
    def get_exposed_port(self, port: int) -> str:
        mapped_port = self.get_docker_client().port(self._container.id, port)
        if inside_container():
            gateway_ip = self.get_docker_client().gateway_ip(self._container.id)
            host = self.get_docker_client().host()

            if gateway_ip == host:
                return port
        return mapped_port

    def with_command(self, command: str) -> "DockerContainer":
        self._command = command
        return self

    def with_name(self, name: str) -> "DockerContainer":
        self._name = name
        return self

    def with_volume_mapping(self, host: str, container: str, mode: str = "ro") -> "DockerContainer":
        mapping = {"bind": container, "mode": mode}
        self.volumes[host] = mapping
        return self

    def get_wrapped_container(self) -> Container:
        return self._container

    def get_docker_client(self) -> DockerClient:
        return self._docker

    def get_logs(self) -> tuple[str, str]:
        if not self._container:
            raise ContainerStartException("Container should be started before getting logs")
        return self._container.logs(stderr=False), self._container.logs(stdout=False)

    def exec(self, command) -> tuple[int, str]:
        if not self._container:
            raise ContainerStartException("Container should be started before executing a command")
        return self._container.exec_run(command)<|MERGE_RESOLUTION|>--- conflicted
+++ resolved
@@ -1,21 +1,14 @@
-import contextlib
 from platform import system
 from typing import Optional
 
+from docker.models.containers import Container
 
 from testcontainers.core.reaper import Reaper
 from testcontainers.core.config import RYUK_IMAGE, RYUK_DISABLED
-from testcontainers.core.waiting_utils import wait_container_is_ready
 from testcontainers.core.docker_client import DockerClient
 from testcontainers.core.exceptions import ContainerStartException
-<<<<<<< HEAD
 from testcontainers.core.utils import setup_logger, inside_container, is_arm
-from docker.models.containers import Container
-
-=======
-from testcontainers.core.utils import inside_container, is_arm, setup_logger
 from testcontainers.core.waiting_utils import wait_container_is_ready
->>>>>>> e72a0ebb
 
 logger = setup_logger(__name__)
 
@@ -66,14 +59,10 @@
             return self.with_kwargs(platform="linux/amd64")
         return self
 
-<<<<<<< HEAD
-    def start(self) -> 'DockerContainer':
+    def start(self) -> "DockerContainer":
         if not RYUK_DISABLED and self.image != RYUK_IMAGE:
             logger.debug("Creating Ryuk container")
             Reaper.get_instance()
-=======
-    def start(self) -> "DockerContainer":
->>>>>>> e72a0ebb
         logger.info("Pulling image %s", self.image)
         docker_client = self.get_docker_client()
         self._container = docker_client.run(
@@ -99,18 +88,6 @@
     def __exit__(self, exc_type, exc_val, exc_tb) -> None:
         self.stop()
 
-<<<<<<< HEAD
-=======
-    def __del__(self) -> None:
-        """
-        __del__ runs when Python attempts to garbage collect the object.
-        In case of leaky test design, we still attempt to clean up the container.
-        """
-        with contextlib.suppress(Exception):
-            if self._container is not None:
-                self.stop()
-
->>>>>>> e72a0ebb
     def get_container_host_ip(self) -> str:
         # infer from docker host
         host = self.get_docker_client().host()
